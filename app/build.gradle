apply plugin: 'com.android.application'

android {
    compileSdkVersion 19
    buildToolsVersion '19.1.0'

    packagingOptions {
        exclude 'META-INF/LICENSE'
        exclude 'META-INF/NOTICE'
    }

    defaultConfig {
        applicationId "org.matrix.matrixandroidsdk"
        minSdkVersion 11
        targetSdkVersion 19
        versionCode 1
        versionName "0.2.4-dev"
    }

    signingConfigs {
        release {
            storeFile file(project.hasProperty("RELEASE_STORE_FILE") ? RELEASE_STORE_FILE : "/dummy/path")
            storePassword project.hasProperty("RELEASE_STORE_PASSWORD") ? RELEASE_STORE_PASSWORD : "dummy password"
            keyAlias project.hasProperty("RELEASE_KEY_ALIAS") ? RELEASE_KEY_ALIAS : "dummy alias"
            keyPassword project.hasProperty("RELEASE_KEY_PASSWORD") ? RELEASE_KEY_PASSWORD : "dummy password"
        }
    }

    buildTypes {
        release {
            minifyEnabled false
            proguardFiles getDefaultProguardFile('proguard-android.txt'), 'proguard-rules.pro'
        }

        matrixorg.initWith(buildTypes.release)
        matrixorg {
            signingConfig signingConfigs.release
        }
    }

    productFlavors {
        alpha {
            applicationId "org.matrix.androidsdk.alpha"
<<<<<<< HEAD
            versionName "0.2.4-alpha"
=======
            versionCode 2
            versionName "0.2.3-alpha"
>>>>>>> d01b571d
        }
    }

    lintOptions {
        disable 'InvalidPackage'
    }
}

dependencies {
    compile fileTree(dir: 'libs', include: ['*.jar'])
    compile project(':sdk')
    compile 'com.android.support:appcompat-v7:19.0.1'
    compile 'com.google.android.gms:play-services:3.1.+'
}
<|MERGE_RESOLUTION|>--- conflicted
+++ resolved
@@ -41,12 +41,8 @@
     productFlavors {
         alpha {
             applicationId "org.matrix.androidsdk.alpha"
-<<<<<<< HEAD
+            versionCode 3
             versionName "0.2.4-alpha"
-=======
-            versionCode 2
-            versionName "0.2.3-alpha"
->>>>>>> d01b571d
         }
     }
 
