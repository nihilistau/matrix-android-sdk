package org.matrix.matrixandroidsdk;

import android.content.Intent;
import android.support.v4.app.FragmentManager;
import android.support.v7.app.ActionBarActivity;
import android.os.Bundle;
import android.util.Log;
import android.view.Menu;
import android.view.MenuItem;
import android.view.View;
import android.widget.EditText;
import android.widget.TextView;

import org.matrix.androidsdk.MXSession;
import org.matrix.androidsdk.data.Room;
<<<<<<< HEAD
import org.matrix.androidsdk.rest.ApiCallback;
import org.matrix.androidsdk.rest.model.MatrixError;
import org.matrix.matrixandroidsdk.fragments.MatrixMessageListFragment;
=======
import org.matrix.matrixandroidsdk.fragments.MatrixMessageListFragment;
import org.matrix.matrixandroidsdk.fragments.RoomMembersDialogFragment;
>>>>>>> 92cc11d0


/**
 * Displays a single room with messages.
 */
public class RoomActivity extends ActionBarActivity implements MatrixMessageListFragment.MatrixMessageListListener {

    public static final String EXTRA_ROOM_ID = "org.matrix.matrixandroidsdk.RoomActivity.EXTRA_ROOM_ID";

    private static final String TAG_FRAGMENT_MATRIX_MESSAGE_LIST = "org.matrix.androidsdk.RoomActivity.TAG_FRAGMENT_MATRIX_MESSAGE_LIST";
    private static final String TAG_FRAGMENT_MEMBERS_DIALOG = "org.matrix.androidsdk.RoomActivity.TAG_FRAGMENT_MEMBERS_DIALOG";
    private static final String LOG_TAG = "RoomActivity";

    private MatrixMessageListFragment mMatrixMessageListFragment;
    private String mRoomId;

    @Override
    protected void onCreate(Bundle savedInstanceState) {
        super.onCreate(savedInstanceState);
        setContentView(R.layout.activity_room);

        Intent intent = getIntent();
        if (!intent.hasExtra(EXTRA_ROOM_ID)) {
            Log.e(LOG_TAG, "No room ID extra.");
            finish();
            return;
        }
        mRoomId = intent.getStringExtra(EXTRA_ROOM_ID);

        findViewById(R.id.button_send).setOnClickListener(new View.OnClickListener() {

            @Override
            public void onClick(View view) {
                EditText editText = (EditText)findViewById(R.id.editText_messageBox);
                String body = editText.getText().toString();
                sendMessage(body);
                editText.setText("");
            }
        });


        // make sure we're logged in.
        MXSession session = Matrix.getInstance(getApplicationContext()).getDefaultSession();
        if (session == null) {
            Log.e(LOG_TAG, "No MXSession.");
            finish();
            return;
        }

        FragmentManager fm = getSupportFragmentManager();
        mMatrixMessageListFragment = (MatrixMessageListFragment) fm.findFragmentByTag(TAG_FRAGMENT_MATRIX_MESSAGE_LIST);

        if (mMatrixMessageListFragment == null) {
            // this fragment displays messages and handles all message logic
            mMatrixMessageListFragment = MatrixMessageListFragment.newInstance(mRoomId);
            fm.beginTransaction().add(R.id.anchor_fragment_messages, mMatrixMessageListFragment, TAG_FRAGMENT_MATRIX_MESSAGE_LIST).commit();
        }

        // set general room information
        Room room = session.getDataHandler().getStore().getRoom(mRoomId);
        String title = room.getName();
        if (title == null) {
            title = room.getRoomId();
        }
        setTitle(title);

        TextView topicView = ((TextView)findViewById(R.id.textView_roomTopic));
        topicView.setText(room.getTopic());
        topicView.setSelected(true); // make the marquee scroll
    }


    @Override
    public boolean onCreateOptionsMenu(Menu menu) {
        // Inflate the menu; this adds items to the action bar if it is present.
        getMenuInflater().inflate(R.menu.room, menu);
        return true;
    }

    @Override
    public boolean onOptionsItemSelected(MenuItem item) {
        // Handle action bar item clicks here. The action bar will
        // automatically handle clicks on the Home/Up button, so long
        // as you specify a parent activity in AndroidManifest.xml.
        int id = item.getItemId();
        if (id == R.id.action_settings) {
            return true;
        }
        else if (id == R.id.action_load_more) {
            mMatrixMessageListFragment.requestPagination();
        }
        else if (id == R.id.action_leave) {
            MXSession session = Matrix.getInstance(getApplicationContext()).getDefaultSession();
            if (session != null) {
<<<<<<< HEAD
                session.getRoomsApiClient().leaveRoom(mRoomId, new ApiCallback<Void>() {
=======
                session.getRoomsApiClient().leaveRoom(mRoomId, new MXApiClient.SimpleApiCallback<Void>() {
>>>>>>> 92cc11d0

                    @Override
                    public void onSuccess(Void info) {
                        RoomActivity.this.finish();
                    }
                });
            }
        }
        else if (id == R.id.action_members) {
            FragmentManager fm = getSupportFragmentManager();

            RoomMembersDialogFragment fragment = (RoomMembersDialogFragment) fm.findFragmentByTag(TAG_FRAGMENT_MEMBERS_DIALOG);
            if (fragment != null) {
                fragment.dismissAllowingStateLoss();
            }
            fragment = RoomMembersDialogFragment.newInstance(mRoomId);
            fragment.show(fm, TAG_FRAGMENT_MEMBERS_DIALOG);
        }
        return super.onOptionsItemSelected(item);
    }

    private void sendMessage(String body) {
        mMatrixMessageListFragment.sendMessage(body);
    }

}<|MERGE_RESOLUTION|>--- conflicted
+++ resolved
@@ -13,14 +13,8 @@
 
 import org.matrix.androidsdk.MXSession;
 import org.matrix.androidsdk.data.Room;
-<<<<<<< HEAD
-import org.matrix.androidsdk.rest.ApiCallback;
-import org.matrix.androidsdk.rest.model.MatrixError;
-import org.matrix.matrixandroidsdk.fragments.MatrixMessageListFragment;
-=======
 import org.matrix.matrixandroidsdk.fragments.MatrixMessageListFragment;
 import org.matrix.matrixandroidsdk.fragments.RoomMembersDialogFragment;
->>>>>>> 92cc11d0
 
 
 /**
@@ -115,11 +109,7 @@
         else if (id == R.id.action_leave) {
             MXSession session = Matrix.getInstance(getApplicationContext()).getDefaultSession();
             if (session != null) {
-<<<<<<< HEAD
-                session.getRoomsApiClient().leaveRoom(mRoomId, new ApiCallback<Void>() {
-=======
                 session.getRoomsApiClient().leaveRoom(mRoomId, new MXApiClient.SimpleApiCallback<Void>() {
->>>>>>> 92cc11d0
 
                     @Override
                     public void onSuccess(Void info) {
