--- conflicted
+++ resolved
@@ -30,23 +30,11 @@
         super.onCreate(savedInstanceState);
         setContentView(R.layout.activity_public_rooms);
 
-<<<<<<< HEAD
-        // FIXME Should be reading from a single one
-        Credentials creds = new Credentials();
-        creds.homeServer = "matrix.org";
-        final MXSession matrixSession = new MXSession(new MXData(new MXMemoryStore()), creds);
-
-=======
->>>>>>> 0e0c267d
         final GridView publicRoomsGridView = (GridView) findViewById(R.id.gridView_publicRoomList);
         final RoomsAdapter adapter = new RoomsAdapter(this, R.layout.adapter_item_public_rooms);
         adapter.setAlternatingColours(0xFFFFFFFF, 0xFFEEEEEE);
         publicRoomsGridView.setAdapter(adapter);
-<<<<<<< HEAD
-        matrixSession.getEventsApiClient().loadPublicRooms(new EventsApiClient.LoadPublicRoomsCallback() {
-=======
-        Matrix.getInstance(getApplicationContext()).getDefaultSession().getApiClient().loadPublicRooms(new MXApiClient.LoadPublicRoomsCallback() {
->>>>>>> 0e0c267d
+        Matrix.getInstance(getApplicationContext()).getDefaultSession().getEventsApiClient().loadPublicRooms(new EventsApiClient.LoadPublicRoomsCallback() {
             @Override
             public void onRoomsLoaded(List<PublicRoom> publicRooms) {
                 for (PublicRoom publicRoom : publicRooms) {
