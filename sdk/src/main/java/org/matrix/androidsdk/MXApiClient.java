--- conflicted
+++ resolved
@@ -54,39 +54,6 @@
     protected Gson gson;
 
     /**
-<<<<<<< HEAD
-=======
-     * Generic callback interface for asynchronously returning information.
-     * @param <T> the type of information to return on success
-     */
-    public interface ApiCallback<T> {
-
-        /**
-         * Called if the API call is successful.
-         * @param info the returned information
-         */
-        public void onSuccess(T info);
-
-        /**
-         * Called if there is a network error.
-         * @param e the exception
-         */
-        public void onNetworkError(Exception e);
-
-        /**
-         * Called in case of a Matrix error.
-         * @param e the Matrix error
-         */
-        public void onMatrixError(MatrixError e);
-
-        /**
-         * Called for some other type of error.
-         * @param e the exception
-         */
-        public void onUnexpectedError(Exception e);
-    }
-
-    /**
      * A stub implementation of {@link MXApiClient.ApiCallback} which only chosen callbacks
      * can be implemented.
      */
@@ -114,7 +81,6 @@
     }
 
     /**
->>>>>>> 92cc11d0
      * Custom Retrofit error callback class that will call one of our ApiCallback error callbacks on a Retrofit failure.
      * When subclassing this, the Retrofit callback success call needs to be implemented.
      * @param <T> the type to return on success
